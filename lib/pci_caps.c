--- conflicted
+++ resolved
@@ -424,24 +424,7 @@
         }
     } else if (*prevp == 0) {
         cap->off = PCI_STD_HEADER_SIZEOF;
-<<<<<<< HEAD
-        goto out;
-    }
-
-    for (offset = *prevp; offset != 0; offset = *prevp) {
-        prevp = pci_config_space_ptr(vfu_ctx, offset + PCI_CAP_LIST_NEXT);
-
-        if (*prevp == 0) {
-            size_t size = cap_size(vfu_ctx, pci_config_space_ptr(vfu_ctx,
-                                   offset), false);
-            cap->off = ROUND_UP(offset + size, CAP_ROUND);
-            goto out;
-        }
-    }
-
-out:
-    if (cap->off + cap->size > pci_config_space_size(vfu_ctx)) {
-=======
+    }
     } else {
         for (offset = *prevp; offset != 0; offset = *prevp) {
             uint8_t id;
@@ -451,16 +434,15 @@
             prevp = pci_config_space_ptr(vfu_ctx, offset + PCI_CAP_LIST_NEXT);
 
             if (*prevp == 0) {
-                size = cap_size(id, pci_config_space_ptr(vfu_ctx, offset));
+                size = cap_size(id, pci_config_space_ptr(vfu_ctx, offset,
+                                                         false));
                 cap->off = ROUND_UP(offset + size, 4);
                 break;
             }
         }
     }
 
-    if (cap->off + cap->size >
-        vfu_ctx->reg_info[VFU_PCI_DEV_CFG_REGION_IDX].size) {
->>>>>>> f699cd1c
+    if (cap->off + cap->size > pci_config_space_size(vfu_ctx)) {
         vfu_log(vfu_ctx, LOG_ERR, "no config space left for capability "
                 "%u (%s) of size %zu bytes at offset %#lx\n", cap->id,
                 cap->name, cap->size, cap->off);
