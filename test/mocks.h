--- conflicted
+++ resolved
@@ -37,14 +37,12 @@
 
 bool is_patched(void *fn);
 
-<<<<<<< HEAD
 bool
 __real_cmd_allowed_when_stopped_and_copying(u_int16_t cmd);
-=======
+
 int
 handle_dirty_pages(vfu_ctx_t *vfu_ctx, uint32_t size,
                    struct iovec **iovecs, size_t *nr_iovecs,
                    struct vfio_iommu_type1_dirty_bitmap *dirty_bitmap);
->>>>>>> 47a6fdbb
 
 /* ex: set tabstop=4 shiftwidth=4 softtabstop=4 expandtab: */