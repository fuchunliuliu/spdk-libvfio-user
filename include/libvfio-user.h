/*
 * Copyright (c) 2019 Nutanix Inc. All rights reserved.
 *
 * Authors: Thanos Makatos <thanos@nutanix.com>
 *          Swapnil Ingle <swapnil.ingle@nutanix.com>
 *          Felipe Franciosi <felipe@nutanix.com>
 *
 *  Redistribution and use in source and binary forms, with or without
 *  modification, are permitted provided that the following conditions are met:
 *      * Redistributions of source code must retain the above copyright
 *        notice, this list of conditions and the following disclaimer.
 *      * Redistributions in binary form must reproduce the above copyright
 *        notice, this list of conditions and the following disclaimer in the
 *        documentation and/or other materials provided with the distribution.
 *      * Neither the name of Nutanix nor the names of its contributors may be
 *        used to endorse or promote products derived from this software without
 *        specific prior written permission.
 *
 *  THIS SOFTWARE IS PROVIDED BY THE COPYRIGHT HOLDERS AND CONTRIBUTORS "AS IS"
 *  AND ANY EXPRESS OR IMPLIED WARRANTIES, INCLUDING, BUT NOT LIMITED TO, THE
 *  IMPLIED WARRANTIES OF MERCHANTABILITY AND FITNESS FOR A PARTICULAR PURPOSE
 *  ARE DISCLAIMED. IN NO EVENT SHALL <COPYRIGHT HOLDER> BE LIABLE FOR ANY
 *  DIRECT, INDIRECT, INCIDENTAL, SPECIAL, EXEMPLARY, OR CONSEQUENTIAL DAMAGES
 *  (INCLUDING, BUT NOT LIMITED TO, PROCUREMENT OF SUBSTITUTE GOODS OR
 *  SERVICES; LOSS OF USE, DATA, OR PROFITS; OR BUSINESS INTERRUPTION) HOWEVER
 *  CAUSED AND ON ANY THEORY OF LIABILITY, WHETHER IN CONTRACT, STRICT
 *  LIABILITY, OR TORT (INCLUDING NEGLIGENCE OR OTHERWISE) ARISING IN ANY WAY
 *  OUT OF THE USE OF THIS SOFTWARE, EVEN IF ADVISED OF THE POSSIBILITY OF SUCH
 *  DAMAGE.
 *
 */

/*
 * Defines the libvfio-user server-side API.  The protocol definitions can be
 * found in vfio-user.h.
 */

#ifndef LIB_VFIO_USER_H
#define LIB_VFIO_USER_H

#include <stdint.h>
#include <sys/uio.h>
#include <unistd.h>
#include <syslog.h>

#include "pci_defs.h"
#include "pci_caps/pm.h"
#include "pci_caps/px.h"
#include "pci_caps/msi.h"
#include "pci_caps/msix.h"
#include "vfio-user.h"

#ifdef __cplusplus
extern "C" {
#endif

#define LIB_VFIO_USER_MAJOR 0
#define LIB_VFIO_USER_MINOR 1

#define VFU_DMA_REGIONS  0x10

// FIXME: too common a name?
typedef uint64_t dma_addr_t;

typedef struct {
    dma_addr_t dma_addr;
    int region; /* TODO replace region and length with struct iovec */
    int length;
    uint64_t offset;
    bool mappable;
} dma_sg_t;

typedef struct vfu_ctx vfu_ctx_t;

/*
 * Attaching to the transport is non-blocking.
 * The caller must then manually call vfu_attach_ctx(),
 * which is non-blocking, as many times as necessary.
 */
#define LIBVFIO_USER_FLAG_ATTACH_NB  (1 << 0)

typedef enum {
    VFU_TRANS_SOCK,
    VFU_TRANS_MAX
} vfu_trans_t;

typedef enum {
    VFU_DEV_TYPE_PCI
} vfu_dev_type_t;

/**
 * Creates libvfio-user context. By default one ERR and one REQ IRQs are
 * initialized, this can be overridden with vfu_setup_device_nr_irqs.
 *
 * @trans: transport type
 * @path: path to socket file.
 * @flags: context flags
 * @pvt: private data
 * @dev_type: device type
 *
 * @returns the vfu_ctx to be used or NULL on error. Sets errno.
 */
vfu_ctx_t *
vfu_create_ctx(vfu_trans_t trans, const char *path,
               int flags, void *pvt, vfu_dev_type_t dev_type);

/*
 * Finalizes the device making it ready for vfu_attach_ctx(). This function is
 * mandatory to be called before vfu_attach_ctx().
 * @vfu_ctx: the libvfio-user context
 *
 * @returns: 0 on success, -1 on error. Sets errno.
 */
int
vfu_realize_ctx(vfu_ctx_t *vfu_ctx);

/*
 * Attempts to attach to the transport. Attach is mandatory before
 * vfu_run_ctx() and is non blocking if context is created
 * with LIBVFIO_USER_FLAG_ATTACH_NB flag.
 * Returns client's file descriptor on success and -1 on error. If errno is
 * set to EAGAIN or EWOULDBLOCK then the transport is not ready to attach to and
 * the operation must be retried.
 *
 * @vfu_ctx: the libvfio-user context
 */
int
vfu_attach_ctx(vfu_ctx_t *vfu_ctx);

/**
 * Polls the vfu_ctx and processes the command recieved from client.
 * - Blocking vfu_ctx:
 *   Blocks until new request is received from client and continues processing
 *   the requests. Exits only in case of error or if the client disconnects.
 * - Non-blocking vfu_ctx(LIBVFIO_USER_FLAG_ATTACH_NB):
 *   Processes one request from client if it's available, otherwise it
 *   immediatelly returns and the caller is responsible for periodically
 *   calling again.
 *
 * @vfu_ctx: The libvfio-user context to poll
 *
 * @returns 0 on success, -errno on failure.
 */
int
vfu_run_ctx(vfu_ctx_t *vfu_ctx);

/**
 * Destroys libvfio-user context.
 *
 * @vfu_ctx: the libvfio-user context to destroy
 */
void
vfu_destroy_ctx(vfu_ctx_t *vfu_ctx);

/**
 * Return the private pointer given to vfu_create_ctx().
 */
void *
vfu_get_private(vfu_ctx_t *vfu_ctx);

/**
 * Callback function signature for log function
 * @vfu_ctx: the libvfio-user context
 * @level: log level as defined in syslog(3)
 * @vfu_log_fn_t: typedef for log function.
 * @msg: message
 */
typedef void (vfu_log_fn_t)(vfu_ctx_t *vfu_ctx, int level, const char *msg);

/**
 * Log to the logging function configured for this context.
 */
void
vfu_log(vfu_ctx_t *vfu_ctx, int level, const char *fmt, ...);

/**
 * Setup logging information.
 * @vfu_ctx: the libvfio-user context
 * @log: logging function
 * @level: logging level as defined in syslog(3)
 */
int
vfu_setup_log(vfu_ctx_t *vfu_ctx, vfu_log_fn_t *log, int level);

/**
 * Prototype for region access callback. When a region is accessed, libvfio-user
 * calls the previously registered callback with the following arguments:
 *
 * @vfu_ctx: the libvfio-user context
 * @buf: buffer containing the data to be written or data to be read into
 * @count: number of bytes being read or written
 * @offset: byte offset within the region
 * @is_write: whether or not this is a write
 *
 * @returns the number of bytes read or written, or a negative integer on error
 */
typedef ssize_t (vfu_region_access_cb_t)(vfu_ctx_t *vfu_ctx, char *buf,
                                         size_t count, loff_t offset,
                                         bool is_write);

#define VFU_REGION_FLAG_READ    (1 << 0)
#define VFU_REGION_FLAG_WRITE   (1 << 1)
#define VFU_REGION_FLAG_RW      (VFU_REGION_FLAG_READ | VFU_REGION_FLAG_WRITE)
#define VFU_REGION_FLAG_MEM     (1 << 2)    // if unset, bar is IO

/**
 * Set up a device region.
 *
 * A region is an area of device memory that can be accessed by the client,
 * either via VFIO_USER_REGION_READ/WRITE, or directly by mapping the region
 * into the client's address space if an fd is given.
 *
 * A mappable region can be split into mappable sub-areas according to the
 * @mmap_areas array. Note that the client can memory map any part of the
 * file descriptor, even if not supposed to do so according to @mmap_areas.
 * There is no way in Linux to avoid this.
 *
 * TODO maybe we should introduce per-sparse region file descriptors so that
 * the client cannot possibly memory map areas it's not supposed to. Even if
 * the client needs to have region under the same backing file, it is possible
 * to create linear device-mapper targets, one for each area, and provide file
 * descriptors of these DM targets. This is something we can document and
 * demonstrate in a sample.
 *
 * Areas that are accessed via such a mapping by definition do not invoke any
 * given callback.  However, the callback can still be invoked, even on a
 * mappable area, if the client chooses to call VFIO_USER_REGION_READ/WRITE.
 *
 * A VFU_PCI_DEV_CFG_REGION_IDX region, corresponding to PCI config space, has
 * special handling:
 *
 *  - the @size argument is ignored: the region size is always the size defined
 *    by the relevant PCI specification
 *  - all accesses to the standard PCI header (i.e. the first 64 bytes of the
 *    region) are handled by the library
 *  - all accesses to known PCI capabilities (see vfu_pci_add_capability())
 *    are handled by the library
 *  - if no callback is provided, reads to other areas are a simple memcpy(),
 *    and writes are an error
 *  - otherwise, the callback is expected to handle the access
 *
 * @vfu_ctx: the libvfio-user context
 * @region_idx: region index
 * @size: size of the region
 * @region_access: callback function to access region
<<<<<<< HEAD
 * @flags: region flags (VFU_REGION_FLAG_*)
 * @mmap_areas: array of memory mappable areas; if an fd is provided, but this
 * is NULL, then the entire region is mappable.
 * @nr_mmap_areas: number of sparse areas in @mmap_areas; must be provided if
 *  the @mmap_areas is non-NULL, or 0 otherwise.
=======
 * @flags: region flags (VFU_REGION_FLAG_)
 * @mmap_areas: array of memory mappable areas; must be provided if the region
 *  is mappable.
 * @nr_mmap_areas: number of sparse areas in @mmap_areas; must be provided if
 *  the region is mappable.
>>>>>>> 7be9da84
 * @fd: file descriptor of the file backing the region if the region is
 *  mappable; it is the server's responsibility to create a file suitable for
 *  memory mapping by the client.
 *
 * @returns 0 on success, -1 on error, Sets errno.
 */
int
vfu_setup_region(vfu_ctx_t *vfu_ctx, int region_idx, size_t size,
                 vfu_region_access_cb_t *region_access, int flags,
                 struct iovec *mmap_areas, uint32_t nr_mmap_areas,
                 int fd);

/*
 * Callback function that is called when the guest resets the device.
 */
typedef int (vfu_reset_cb_t)(vfu_ctx_t *vfu_ctx);

/**
 * Setup device reset callback.
 * @vfu_ctx: the libvfio-user context
 * @reset: device reset callback (optional)
 */
int
vfu_setup_device_reset_cb(vfu_ctx_t *vfu_ctx, vfu_reset_cb_t *reset);

/*
 * Function that is called when the guest maps a DMA region. Optional.
 *
 * @vfu_ctx: the libvfio-user context
 * @iova: iova address
 * @len: length
 */
typedef void (vfu_map_dma_cb_t)(vfu_ctx_t *vfu_ctx,
                                uint64_t iova, uint64_t len);

/*
 * Function that is called when the guest unmaps a DMA region. The device
 * must release all references to that region before the callback returns.
 * This is required if you want to be able to access guest memory.
 *
 * @vfu_ctx: the libvfio-user context
 * @iova: iova address
 * @len: length
 */
typedef int (vfu_unmap_dma_cb_t)(vfu_ctx_t *vfu_ctx,
                                 uint64_t iova, uint64_t len);

/**
 * Setup device DMA map/unmap callbacks. This will also enable bookkeeping of
 * DMA regions received from client, otherwise they will be just acknowledged.
 *
 * @vfu_ctx: the libvfio-user context
 * @map_dma: DMA region map callback (optional)
 * @unmap_dma: DMA region unmap callback (optional)
 */

int
vfu_setup_device_dma_cb(vfu_ctx_t *vfu_ctx, vfu_map_dma_cb_t *map_dma,
                        vfu_unmap_dma_cb_t *unmap_dma);

enum vfu_dev_irq_type {
    VFU_DEV_INTX_IRQ,
    VFU_DEV_MSI_IRQ,
    VFU_DEV_MSIX_IRQ,
    VFU_DEV_ERR_IRQ,
    VFU_DEV_REQ_IRQ,
    VFU_DEV_NUM_IRQS
};

/**
 * Setup device IRQ counts.
 * @vfu_ctx: the libvfio-user context
 * @type: IRQ type (VFU_DEV_INTX_IRQ ... VFU_DEV_REQ_IRQ)
 * @count: number of irqs
 */
int
vfu_setup_device_nr_irqs(vfu_ctx_t *vfu_ctx, enum vfu_dev_irq_type type,
                         uint32_t count);

/*
 * FIXME the names of migration callback functions are probably far too long,
 * but for now it helps with the implementation.
 */
/**
 * Migration callback function.
 * @vfu_ctx: the libvfio-user context
 */
typedef int (vfu_migration_callback_t)(vfu_ctx_t *vfu_ctx);

typedef enum {
    VFU_MIGR_STATE_STOP,
    VFU_MIGR_STATE_RUNNING,
    VFU_MIGR_STATE_STOP_AND_COPY,
    VFU_MIGR_STATE_PRE_COPY,
    VFU_MIGR_STATE_RESUME
} vfu_migr_state_t;

typedef struct {

    /* migration state transition callback */
    /* TODO rename to vfu_migration_state_transition_callback */
    /* FIXME maybe we should create a single callback and pass the state? */
    int (*transition)(vfu_ctx_t *vfu_ctx, vfu_migr_state_t state);

    /* Callbacks for saving device state */

    /*
     * Function that is called to retrieve pending migration data. If migration
     * data were previously made available (function prepare_data has been
     * called) then calling this function signifies that they have been read
     * (e.g. migration data can be discarded). If the function returns 0 then
     * migration has finished and this function won't be called again.
     */
    __u64 (*get_pending_bytes)(vfu_ctx_t *vfu_ctx);

    /*
     * Function that is called to instruct the device to prepare migration data.
     * The function must return only after migration data are available at the
     * specified offset.
     */
    int (*prepare_data)(vfu_ctx_t *vfu_ctx, __u64 *offset, __u64 *size);

    /*
     * Function that is called to read migration data. offset and size can
     * be any subrange on the offset and size previously returned by
     * prepare_data. The function must return the amount of data read. This
     * function can be called even if the migration data can be memory mapped.
     *
     * Does this mean that reading data_offset/data_size updates the values?
     */
    size_t (*read_data)(vfu_ctx_t *vfu_ctx, void *buf,
                        __u64 count, __u64 offset);

    /* Callbacks for restoring device state */

    /*
     * Function that is called when client has written some previously stored
     * device state.
     */
    int (*data_written)(vfu_ctx_t *vfu_ctx,
                        __u64 count, __u64 offset);

    /* Fuction that is called for writing previously stored device state. */
    size_t (*write_data)(vfu_ctx_t *vfu_ctx, void *buf,
                         __u64 count, __u64 offset);

} vfu_migration_callbacks_t;

typedef struct {
    size_t                      size;
    vfu_migration_callbacks_t   callbacks;
    struct iovec                *mmap_areas;
    uint32_t                    nr_mmap_areas;
} vfu_migration_t;

//TODO: Re-visit once migration support is done.
/**
 * Enable support for device migration.
 * @vfu_ctx: the libvfio-user context
 * @migration: information required to migrate device
 */
int
vfu_setup_device_migration(vfu_ctx_t *vfu_ctx, vfu_migration_t *migration);

/**
 * Triggers an interrupt.
 *
 * libvfio-user takes care of using the correct IRQ type (IRQ index: INTx or
 * MSI/X), the caller only needs to specify the sub-index.
 *
 * @vfu_ctx: the libvfio-user context to trigger interrupt
 * @subindex: vector subindex to trigger interrupt on
 *
 * @returns 0 on success, or -1 on failure. Sets errno.
 */
int
vfu_irq_trigger(vfu_ctx_t *vfu_ctx, uint32_t subindex);

/**
 * Sends message to client to trigger an interrupt.
 *
 * libvfio-user takes care of using the IRQ type (INTx, MSI/X), the caller only
 * needs to specify the sub-index.
 * This api can be used to trigger interrupt by sending message to client.
 *
 * @vfu_ctx: the libvfio-user context to trigger interrupt
 * @subindex: vector subindex to trigger interrupt on
 *
 * @returns 0 on success, or -1 on failure. Sets errno.
 */

int
vfu_irq_message(vfu_ctx_t *vfu_ctx, uint32_t subindex);

/**
 * Takes a guest physical address and returns a list of scatter/gather entries
 * than can be individually mapped in the program's virtual memory.  A single
 * linear guest physical address span may need to be split into multiple
 * scatter/gather regions due to limitations of how memory can be mapped.
 * Field unmap_dma must have been provided at context creation time in order
 * to use this function.
 *
 * @vfu_ctx: the libvfio-user context
 * @dma_addr: the guest physical address
 * @len: size of memory to be mapped
 * @sg: array that receives the scatter/gather entries to be mapped
 * @max_sg: maximum number of elements in above array
 * @prot: protection as define in <sys/mman.h>
 *
 * @returns the number of scatter/gather entries created on success, and on
 * failure:
 *  -1:         if the GPA address span is invalid, or
 *  (-x - 1):   if @max_sg is too small, where x is the number of scatter/gather
 *              entries necessary to complete this request.
 */
int
vfu_addr_to_sg(vfu_ctx_t *vfu_ctx, dma_addr_t dma_addr, uint32_t len,
               dma_sg_t *sg, int max_sg, int prot);

/**
 * Maps a list scatter/gather entries from the guest's physical address space
 * to the program's virtual memory. It is the caller's responsibility to remove
 * the mappings by calling vfu_unmap_sg.
 * Field unmap_dma must have been provided at context creation time in order
 * to use this function.
 *
 * @vfu_ctx: the libvfio-user context
 * @sg: array of scatter/gather entries returned by vfu_addr_to_sg
 * @iov: array of iovec structures (defined in <sys/uio.h>) to receive each
 *       mapping
 * @cnt: number of scatter/gather entries to map
 *
 * @returns 0 on success, -1 on failure
 */
int
vfu_map_sg(vfu_ctx_t *vfu_ctx, const dma_sg_t *sg,
           struct iovec *iov, int cnt);

/**
 * Unmaps a list scatter/gather entries (previously mapped by vfu_map_sg) from
 * the program's virtual memory.
 * Field unmap_dma must have been provided at context creation time in order
 * to use this function.
 *
 * @vfu_ctx: the libvfio-user context
 * @sg: array of scatter/gather entries to unmap
 * @iov: array of iovec structures for each scatter/gather entry
 * @cnt: number of scatter/gather entries to unmap
 */
void
vfu_unmap_sg(vfu_ctx_t *vfu_ctx, const dma_sg_t *sg,
             struct iovec *iov, int cnt);

/**
 * Read from the dma region exposed by the client.
 *
 * @vfu_ctx: the libvfio-user context
 * @sg: a DMA segment obtained from dma_addr_to_sg
 * @data: data buffer to read into
 */
int
vfu_dma_read(vfu_ctx_t *vfu_ctx, dma_sg_t *sg, void *data);

/**
 * Write to the dma region exposed by the client.
 *
 * @vfu_ctx: the libvfio-user context
 * @sg: a DMA segment obtained from dma_addr_to_sg
 * @data: data buffer to write
 */
int
vfu_dma_write(vfu_ctx_t *vfu_ctx, dma_sg_t *sg, void *data);

/*
 * Supported PCI regions.
 */
enum {
    VFU_PCI_DEV_BAR0_REGION_IDX,
    VFU_PCI_DEV_BAR1_REGION_IDX,
    VFU_PCI_DEV_BAR2_REGION_IDX,
    VFU_PCI_DEV_BAR3_REGION_IDX,
    VFU_PCI_DEV_BAR4_REGION_IDX,
    VFU_PCI_DEV_BAR5_REGION_IDX,
    VFU_PCI_DEV_ROM_REGION_IDX,
    VFU_PCI_DEV_CFG_REGION_IDX,
    VFU_PCI_DEV_VGA_REGION_IDX,
    VFU_PCI_DEV_NUM_REGIONS,
};

typedef enum {
    VFU_PCI_TYPE_CONVENTIONAL,
    VFU_PCI_TYPE_PCI_X_1,
    VFU_PCI_TYPE_PCI_X_2,
    VFU_PCI_TYPE_EXPRESS
} vfu_pci_type_t;

/**
 * Initialize the context for a PCI device. This function must be called only
 * once per libvfio-user context.
 *
 * This function initializes a buffer for the PCI config space, accessible via
 * vfu_pci_get_config_space().
 *
 * Returns 0 on success, or -1 on error, setting errno.
 *
 * @vfu_ctx: the libvfio-user context
 * @pci_type: PCI type (convention PCI, PCI-X mode 1, PCI-X mode2, PCI-Express)
 * @hdr_type: PCI header type. Only PCI_HEADER_TYPE_NORMAL is supported.
 * @revision: PCI/PCI-X/PCIe revision
 */
int
vfu_pci_init(vfu_ctx_t *vfu_ctx, vfu_pci_type_t pci_type,
             int hdr_type, int revision __attribute__((unused)));

/*
 * Set the Vendor ID, Device ID, Subsystem Vendor ID, and Subsystem ID fields of
 * the PCI config header (PCI3 6.2.1, 6.2.4).
 *
 * This must always be called for PCI devices, after vfu_pci_init().
 */
void
vfu_pci_set_id(vfu_ctx_t *vfu_ctx, uint16_t vid, uint16_t did,
               uint16_t ssvid, uint16_t ssid);

/*
 * Set the class code fields (base, sub-class, and programming interface) of the
 * PCI config header (PCI3 6.2.1).
 *
 * If this function is not called, the fields are initialized to zero.
 */
void
vfu_pci_set_class(vfu_ctx_t *vfu_ctx, uint8_t base, uint8_t sub, uint8_t pi);


/*
 * Returns a pointer to the PCI configuration space.
 *
 * PCI config space consists of an initial 64-byte vfu_pci_hdr_t, plus
 * additional space, containing capabilities and/or device-specific
 * configuration.  Standard config space is 256 bytes (PCI_CFG_SPACE_SIZE);
 * extended config space is 4096 bytes (PCI_CFG_SPACE_EXP_SIZE).
 */
vfu_pci_config_space_t *
vfu_pci_get_config_space(vfu_ctx_t *vfu_ctx);

#define VFU_CAP_FLAG_EXTENDED (1 << 0)
#define VFU_CAP_FLAG_CALLBACK (1 << 1)
#define VFU_CAP_FLAG_READONLY (1 << 2)

/**
 * Add a PCI capability to PCI config space.
 *
 * Certain standard capabilities are handled entirely within the library:
 *
 * PCI_CAP_ID_EXP (pxcap)
 * PCI_CAP_ID_MSIX (msixcap)
 * PCI_CAP_ID_PM (pmcap)
 *
 * However, they must still be explicitly initialized and added here.
 *
 * The contents of @data are copied in. It must start with either a struct
 * cap_hdr or a struct ext_cap_hdr, with the ID field set; the 'next' field is
 * ignored.  For PCI_CAP_ID_VNDR or PCI_EXT_CAP_ID_VNDR, the embedded size field
 * must also be set; in general, any non-fixed-size capability must be
 * initialized such that the size can be derived at this point.
 *
 * If @pos is non-zero, the capability will be placed at the given offset within
 * configuration space. It must not overlap the PCI standard header, or any
 * existing capability. If @pos is zero, the capability will be placed at a
 * suitable offset automatically.
 *
 * The @flags field can be set as follows:
 *
 * VFU_CAP_FLAG_EXTENDED: this is an extended capability; supported if device is
 * of PCI type VFU_PCI_TYPE_{PCI_X_2,EXPRESS}.
 *
 * VFU_CAP_FLAG_CALLBACK: all accesses to the capability are delegated to the
 * callback for the region VFU_PCI_DEV_CFG_REGION_IDX. The callback should copy
 * data into and out of the capability as needed (this could be directly on the
 * config space area from vfi_pci_get_config_space()). It is not supported to
 * allow writes to the initial capability header (ID/next fields).
 *
 * VFU_CAP_FLAG_READONLY: if VFU_CAP_FLAG_CALLBACK is not set, this prevents
 * clients from writing to the capability.  By default, clients are allowed to
 * write to any part of the capability, excluding the initial header.
 *
 * Returns the offset of the capability in config space, or -1 on error, with
 * errno set.
 *
 * @vfu_ctx: the libvfio-user context
 * @pos: specific offset for the capability, or 0.
 * @flags: VFU_CAP_FLAG_*
 * @data: capability data, including the header
 */
ssize_t
vfu_pci_add_capability(vfu_ctx_t *vfu_ctx, size_t pos, int flags, void *data);

/**
 * Find the offset within config space of a given capability (if there are
 * multiple possible matches, use vfu_pci_find_next_capability()).
 *
 * Returns 0 if no such capability was found, with errno set.
 *
 * @vfu_ctx: the libvfio-user context
 * @extended whether capability is an extended one or not
 * @id: capability id (PCI_CAP_ID_* or PCI_EXT_CAP_ID *)
 */
size_t
vfu_pci_find_capability(vfu_ctx_t *vfu_ctx, bool extended, int cap_id);

/**
 * Find the offset within config space of the given capability, starting from
 * @pos.  This can be used to iterate through multiple capabilities with the
 * same ID.
 *
 * Returns 0 if no more matching capabilities were found, with errno set.
 *
 * @vfu_ctx: the libvfio-user context
 * @pos: offset within config space to start looking
 * @extended whether capability is an extended one or not
 * @id: capability id (PCI_CAP_ID_*)
 */
size_t
vfu_pci_find_next_capability(vfu_ctx_t *vfu_ctx, bool extended,
                             size_t pos, int cap_id);

/**
 * Returns the memory offset where the specific region starts in device memory.
 *
 * @region: the region to translate
 *
 * @returns the absolute offset
 */
uint64_t
vfu_region_to_offset(uint32_t region);

#ifdef __cplusplus
}
#endif

#endif /* LIB_VFIO_USER_H */

/* ex: set tabstop=4 shiftwidth=4 softtabstop=4 expandtab: */<|MERGE_RESOLUTION|>--- conflicted
+++ resolved
@@ -243,19 +243,11 @@
  * @region_idx: region index
  * @size: size of the region
  * @region_access: callback function to access region
-<<<<<<< HEAD
  * @flags: region flags (VFU_REGION_FLAG_*)
  * @mmap_areas: array of memory mappable areas; if an fd is provided, but this
  * is NULL, then the entire region is mappable.
  * @nr_mmap_areas: number of sparse areas in @mmap_areas; must be provided if
  *  the @mmap_areas is non-NULL, or 0 otherwise.
-=======
- * @flags: region flags (VFU_REGION_FLAG_)
- * @mmap_areas: array of memory mappable areas; must be provided if the region
- *  is mappable.
- * @nr_mmap_areas: number of sparse areas in @mmap_areas; must be provided if
- *  the region is mappable.
->>>>>>> 7be9da84
  * @fd: file descriptor of the file backing the region if the region is
  *  mappable; it is the server's responsibility to create a file suitable for
  *  memory mapping by the client.
